import numpy as np
import sounddevice as sd
import soundfile as sf
import pygame
import sys
import time
import math
import os
import random
import tkinter as tk
from tkinter import filedialog

<<<<<<< HEAD
# -------------------------------
# Configuration (essential parameters)
# -------------------------------
=======
# Config
>>>>>>> 6e33063e
class Config:
    frame_size = 512        # audio frame size for FFT
    hop_size = 128          # step between frames
    threshold_k = 1.3       # beat detection sensitivity
    refractory_ms = 100     # minimum time between beats (ms)
    sample_rate = 44100
    bass_cutoff = 150       # only bass frequencies considered

<<<<<<< HEAD
# -------------------------------
# Beat detection (spectral energy in bass)
# -------------------------------
=======
# Beat Detector
>>>>>>> 6e33063e
class BeatDetector:
    def __init__(self, config: Config):
        self.cfg = config
        self.energy_history = []
        self.max_history = 43
        self.last_beat_time = 0

    def detect(self, frame, t_ms):
        # FFT and bass energy
        spectrum = np.abs(np.fft.rfft(frame * np.hanning(len(frame))))
        freqs = np.fft.rfftfreq(len(frame), 1/self.cfg.sample_rate)
        bass = spectrum[freqs <= self.cfg.bass_cutoff]
        energy = np.sum(bass**2)

        # maintain energy history
        self.energy_history.append(energy)
        if len(self.energy_history) > self.max_history:
            self.energy_history.pop(0)
        if len(self.energy_history) < self.max_history:
            return False

        # adaptive threshold
        avg_energy = np.mean(self.energy_history)
        threshold = (-0.0025714 * len(self.energy_history) + 1.5142857) * avg_energy

        # beat occurs if energy > threshold & outside refractory period
        if energy > threshold * self.cfg.threshold_k:
            if t_ms - self.last_beat_time > self.cfg.refractory_ms:
                self.last_beat_time = t_ms
                return True
        return False

<<<<<<< HEAD
# -------------------------------
# Visualizer (main graphics + audio)
# -------------------------------
=======
# Neon Visualizer
>>>>>>> 6e33063e
def run_visualizer(audio_file):
    # Load audio
    data, samplerate = sf.read(audio_file)
    if data.ndim > 1:
        data = np.mean(data, axis=1)  # stereo → mono
    Config.sample_rate = samplerate
    detector = BeatDetector(Config())

    # Pygame setup
    pygame.init()
    width, height = 1000, 700
    center_x, center_y = width//2, height//2
    screen = pygame.display.set_mode((width, height))
    clock = pygame.time.Clock()

    neon_colors = [(0,255,0), (0,255,255), (255,0,255), (255,255,0)]

    NUM_BARS = 200
    MAX_SPECTRUM = 150
    beat_pulse = 0.0
    rotation_angle = 0.0

    # Start audio
    sd.play(data, samplerate)
    frame_start = 0
    start_time = time.time()

    font_center = pygame.font.SysFont("Arial", 32)

    while True:
        for event in pygame.event.get():
            if event.type == pygame.QUIT:
                sd.stop()
                pygame.quit()
                sys.exit(0)

        frame_end = frame_start + Config.frame_size
        if frame_end >= len(data):
            break
        frame = data[frame_start:frame_end]
        frame_start += Config.hop_size

        now = time.time() - start_time
        t_ms = int(now*1000)

<<<<<<< HEAD
        # Beat detection
        beat_occurred = detector.detect(frame, t_ms)
        beat_pulse = 1.0 if beat_occurred else beat_pulse * 0.85

        # FFT for spectrum bars
        spectrum = np.abs(np.fft.rfft(frame * np.hanning(len(frame))))[:MAX_SPECTRUM]
        bars = spectrum[np.linspace(0, len(spectrum)-1, NUM_BARS).astype(int)]
        bars /= np.max(bars)+1e-9

        screen.fill((5,5,10))  # background

        # Pulsing central circle with time
        circle_radius = int(100 + 60*beat_pulse)
        pygame.draw.circle(screen, (0,255,0), (center_x, center_y), circle_radius, 6)
        minutes, seconds = divmod(int(now), 60)
        time_text = font_center.render(f"{minutes:02d}:{seconds:02d}", True, (0,255,0))
        screen.blit(time_text, time_text.get_rect(center=(center_x, center_y)))

        # Circular spectrum bars
        rotation_angle += (0.03 + 0.15*beat_pulse)/2
        radius_base = 200
        for i, val in enumerate(bars):
            angle_bar = i * (360/NUM_BARS) + math.degrees(rotation_angle)
            rad = math.radians(angle_bar)
            bar_len = int(val*150*beat_pulse)
            x_start = center_x + int(radius_base*math.cos(rad))
            y_start = center_y + int(radius_base*math.sin(rad))
            x_end = center_x + int((radius_base+bar_len)*math.cos(rad))
            y_end = center_y + int((radius_base+bar_len)*math.sin(rad))
            pygame.draw.line(screen, neon_colors[i % len(neon_colors)], (x_start,y_start), (x_end,y_end), 4)
=======
        # FFT spectrum
        spectrum = np.abs(np.fft.rfft(frame * np.hanning(len(frame))))
        spectrum = spectrum[:100]

        # Background
        bg_r = int(50 + 100 * abs(math.sin(time.time() * 0.5)))
        bg_g = int(50 + 100 * abs(math.sin(time.time() * 0.7)))
        bg_b = int(50 + 100 * abs(math.sin(time.time() * 0.9)))
        screen.fill((bg_r, bg_g, bg_b))

        bar_w = width // len(spectrum)
        for idx, val in enumerate(spectrum):
            h = int((val / (np.max(spectrum) + 1e-6)) * (height // 2))
            r = pygame.Rect(idx * bar_w, height - h, bar_w, h)
            color = neon_colors[idx % len(neon_colors)] # will use later
            pygame.draw.rect(screen, (10, 10, 10), r)  # dark base
            pygame.draw.rect(screen, color, r.inflate(-2, 0)) # neon bar

        cx, cy = width // 2, height // 2
        radius = int(80 + 60 * beat_pulse)
        color = neon_colors[int(time.time() * 2) % len(neon_colors)]
        for glow in range(6, 0, -1):
            pygame.draw.circle(
                screen,
                color,
                (cx, cy),
                radius + glow * 4,
                width=2
            )
>>>>>>> 6e33063e

        pygame.display.flip()
        clock.tick(60)

    sd.stop()
    pygame.quit()

<<<<<<< HEAD
# -------------------------------
# Main: CLI or file dialog
# -------------------------------
if __name__=="__main__":
    audio_file = None

    if len(sys.argv) >= 2:  # command line
        audio_file = sys.argv[1]
    else:  # file dialog
        root = tk.Tk()
        root.withdraw()
        audio_file = filedialog.askopenfilename(title="Select audio file", filetypes=[("WAV files", "*.wav")])
        if not audio_file:
            print("No file selected. Exiting.")
            sys.exit(1)

    run_visualizer(audio_file)
=======

if __name__ == "__main__":
    if len(sys.argv) < 2:
        print("Usage: python beat_visualizer.py yourfile.wav")
        sys.exit(1)
    run_visualizer(sys.argv[1])
>>>>>>> 6e33063e
<|MERGE_RESOLUTION|>--- conflicted
+++ resolved
@@ -10,13 +10,10 @@
 import tkinter as tk
 from tkinter import filedialog
 
-<<<<<<< HEAD
+# Config
 # -------------------------------
 # Configuration (essential parameters)
 # -------------------------------
-=======
-# Config
->>>>>>> 6e33063e
 class Config:
     frame_size = 512        # audio frame size for FFT
     hop_size = 128          # step between frames
@@ -25,13 +22,10 @@
     sample_rate = 44100
     bass_cutoff = 150       # only bass frequencies considered
 
-<<<<<<< HEAD
+# Beat Detector
 # -------------------------------
 # Beat detection (spectral energy in bass)
 # -------------------------------
-=======
-# Beat Detector
->>>>>>> 6e33063e
 class BeatDetector:
     def __init__(self, config: Config):
         self.cfg = config
@@ -64,13 +58,10 @@
                 return True
         return False
 
-<<<<<<< HEAD
+# Neon Visualizer
 # -------------------------------
 # Visualizer (main graphics + audio)
 # -------------------------------
-=======
-# Neon Visualizer
->>>>>>> 6e33063e
 def run_visualizer(audio_file):
     # Load audio
     data, samplerate = sf.read(audio_file)
@@ -116,11 +107,19 @@
         now = time.time() - start_time
         t_ms = int(now*1000)
 
-<<<<<<< HEAD
         # Beat detection
         beat_occurred = detector.detect(frame, t_ms)
         beat_pulse = 1.0 if beat_occurred else beat_pulse * 0.85
 
+        # FFT spectrum
+        spectrum = np.abs(np.fft.rfft(frame * np.hanning(len(frame))))
+        spectrum = spectrum[:100]
+
+        # Background
+        bg_r = int(50 + 100 * abs(math.sin(time.time() * 0.5)))
+        bg_g = int(50 + 100 * abs(math.sin(time.time() * 0.7)))
+        bg_b = int(50 + 100 * abs(math.sin(time.time() * 0.9)))
+        screen.fill((bg_r, bg_g, bg_b))
         # FFT for spectrum bars
         spectrum = np.abs(np.fft.rfft(frame * np.hanning(len(frame))))[:MAX_SPECTRUM]
         bars = spectrum[np.linspace(0, len(spectrum)-1, NUM_BARS).astype(int)]
@@ -134,29 +133,6 @@
         minutes, seconds = divmod(int(now), 60)
         time_text = font_center.render(f"{minutes:02d}:{seconds:02d}", True, (0,255,0))
         screen.blit(time_text, time_text.get_rect(center=(center_x, center_y)))
-
-        # Circular spectrum bars
-        rotation_angle += (0.03 + 0.15*beat_pulse)/2
-        radius_base = 200
-        for i, val in enumerate(bars):
-            angle_bar = i * (360/NUM_BARS) + math.degrees(rotation_angle)
-            rad = math.radians(angle_bar)
-            bar_len = int(val*150*beat_pulse)
-            x_start = center_x + int(radius_base*math.cos(rad))
-            y_start = center_y + int(radius_base*math.sin(rad))
-            x_end = center_x + int((radius_base+bar_len)*math.cos(rad))
-            y_end = center_y + int((radius_base+bar_len)*math.sin(rad))
-            pygame.draw.line(screen, neon_colors[i % len(neon_colors)], (x_start,y_start), (x_end,y_end), 4)
-=======
-        # FFT spectrum
-        spectrum = np.abs(np.fft.rfft(frame * np.hanning(len(frame))))
-        spectrum = spectrum[:100]
-
-        # Background
-        bg_r = int(50 + 100 * abs(math.sin(time.time() * 0.5)))
-        bg_g = int(50 + 100 * abs(math.sin(time.time() * 0.7)))
-        bg_b = int(50 + 100 * abs(math.sin(time.time() * 0.9)))
-        screen.fill((bg_r, bg_g, bg_b))
 
         bar_w = width // len(spectrum)
         for idx, val in enumerate(spectrum):
@@ -177,7 +153,18 @@
                 radius + glow * 4,
                 width=2
             )
->>>>>>> 6e33063e
+        # Circular spectrum bars
+        rotation_angle += (0.03 + 0.15*beat_pulse)/2
+        radius_base = 200
+        for i, val in enumerate(bars):
+            angle_bar = i * (360/NUM_BARS) + math.degrees(rotation_angle)
+            rad = math.radians(angle_bar)
+            bar_len = int(val*150*beat_pulse)
+            x_start = center_x + int(radius_base*math.cos(rad))
+            y_start = center_y + int(radius_base*math.sin(rad))
+            x_end = center_x + int((radius_base+bar_len)*math.cos(rad))
+            y_end = center_y + int((radius_base+bar_len)*math.sin(rad))
+            pygame.draw.line(screen, neon_colors[i % len(neon_colors)], (x_start,y_start), (x_end,y_end), 4)
 
         pygame.display.flip()
         clock.tick(60)
@@ -185,7 +172,12 @@
     sd.stop()
     pygame.quit()
 
-<<<<<<< HEAD
+
+if __name__ == "__main__":
+    if len(sys.argv) < 2:
+        print("Usage: python beat_visualizer.py yourfile.wav")
+        sys.exit(1)
+    run_visualizer(sys.argv[1])
 # -------------------------------
 # Main: CLI or file dialog
 # -------------------------------
@@ -202,12 +194,4 @@
             print("No file selected. Exiting.")
             sys.exit(1)
 
-    run_visualizer(audio_file)
-=======
-
-if __name__ == "__main__":
-    if len(sys.argv) < 2:
-        print("Usage: python beat_visualizer.py yourfile.wav")
-        sys.exit(1)
-    run_visualizer(sys.argv[1])
->>>>>>> 6e33063e
+    run_visualizer(audio_file)